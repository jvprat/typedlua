--- conflicted
+++ resolved
@@ -2,13 +2,8 @@
 This file implements the code generator for Typed Lua
 ]]
 
-<<<<<<< HEAD
-local code_block, code_stm, code_exp, code_var
-local code_explist, code_varlist
-=======
 local tlvisitor = require "typedlua.tlvisitor"
 local tlcode = setmetatable({}, { __index = tlvisitor })
->>>>>>> a740d25b
 
 local function spaces (fmt)
   return string.rep(" ", 2 * fmt.indent)
